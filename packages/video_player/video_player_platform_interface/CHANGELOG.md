<<<<<<< HEAD
## 3.0.0-nullsafety.2

* Bump Dart SDK to support null safety.

## 3.0.0-nullsafety.1

* Make DataSource's `uri` parameter nullable.

## 3.0.0-nullsafety

* Migrate to null safety.
=======
## 2.2.1

* Update Flutter SDK constraint.
>>>>>>> 0251017c

## 2.2.0

* Added option to set the video playback speed on the video controller.

## 2.1.1

* Fix mixWithOthers test channel.

## 2.1.0

* Add VideoPlayerOptions with audo mix mode

## 2.0.2

* Migrated tests to use pigeon correctly.

## 2.0.1

* Updated minimum Dart version.
* Added class to help testing Pigeon communication.

## 2.0.0

* Migrated to [pigeon](https://pub.dev/packages/pigeon).

## 1.0.5

* Make the pedantic dev_dependency explicit.

## 1.0.4

* Remove the deprecated `author:` field from pubspec.yaml
* Require Flutter SDK 1.10.0 or greater.

## 1.0.3

* Document public API.

## 1.0.2

* Fix unawaited futures in the tests.

## 1.0.1

* Return correct platform event type when buffering

## 1.0.0

* Initial release.<|MERGE_RESOLUTION|>--- conflicted
+++ resolved
@@ -1,4 +1,3 @@
-<<<<<<< HEAD
 ## 3.0.0-nullsafety.2
 
 * Bump Dart SDK to support null safety.
@@ -10,11 +9,10 @@
 ## 3.0.0-nullsafety
 
 * Migrate to null safety.
-=======
+
 ## 2.2.1
 
 * Update Flutter SDK constraint.
->>>>>>> 0251017c
 
 ## 2.2.0
 
