--- conflicted
+++ resolved
@@ -3,11 +3,7 @@
 homepage: https://github.com/flutter/plugins/tree/master/packages/connectivity/connectivity_platform_interface
 # NOTE: We strongly prefer non-breaking changes, even at the expense of a
 # less-clean API. See https://flutter.dev/go/platform-interface-breaking-changes
-<<<<<<< HEAD
 version: 2.0.0-nullsafety.1
-=======
-version: 1.0.7
->>>>>>> 0251017c
 
 dependencies:
   flutter:
@@ -21,10 +17,5 @@
   pedantic: ^1.10.0-nullsafety.1
 
 environment:
-<<<<<<< HEAD
   sdk: ">=2.12.0-0 <3.0.0"
-  flutter: ">=1.12.13+hotfix.5 <2.0.0"
-=======
-  sdk: ">=2.1.0 <3.0.0"
-  flutter: ">=1.12.13+hotfix.5"
->>>>>>> 0251017c
+  flutter: ">=1.12.13+hotfix.5"